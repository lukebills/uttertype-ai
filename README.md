# uttertype ([demo](https://www.youtube.com/watch?v=eSDYIFzU_fY))

<img src="./assets/sample_terminal.png" alt="alt text" style="width: 500px;"/>

## Setup

### 1. [Install PortAudio/PyAudio](https://people.csail.mit.edu/hubert/pyaudio/)
#### macOS
Installing portaudio on macOS can be somewhat tricky, especially on M1+ chips. In general, using conda seems to be the safest way to install portaudio
```
conda install portaudio
```
#### Windows
```
python -m pip install pyaudio
```
#### Linux
```
sudo apt-get install python3-pyaudio
```
### 2. Add a HotKey
For macOS, the hotkey is automatically set to the globe key by default (&#127760; bottom left key). For Windows and Linux, you will have to set up a custom hotkey for triggering recording, to do this edit the `hotkey` variable in `main.py`:
```python
from key_listener import HoldHotKey
...
hotkey = HoldHotKey(
      HoldHotKey.parse("<ctrl>+<alt>+v"),
      on_activate=transcriber.start_recording,
      on_deactivate=transcriber.stop_recording,
  )
```
For more context, view the [pynput documentation for using HotKeys](https://pynput.readthedocs.io/en/latest/keyboard.html#global-hotkeys) (HoldHotKey is extended from this class).

### 3. Install other dependencies
After cloning the repository, install requirements using
```shell
python -m pip install -r requirements.txt
```

### 4. Add OpenAI API key
<<<<<<< HEAD
Make sure that your OpenAI API key is available in the terminal environment either by directly exporting it as follows for macOS/Linux
=======
Make sure that your OpenAI API key is available in the terminal environment either by directly exporting it as follows
>>>>>>> db2bd467
```shell
export OPENAI_API_KEY=<your_openai_api_key>
```
or as follows for Windows
```shell
$env:OPENAI_API_KEY = "<your_openai_api_key>"
```
or by creating a file named `.env` in the directory with the following text
```env
OPENAI_API_KEY=<your_openai_api_key>
```
### 5. Final run and permissions
Finally, run main.py
```shell
python main.py
```
When the program first runs, you will likely need to give it sufficient permissions. On macOS, this will include adding terminal to accessibility under `Privacy and Security > Accessibility`, giving it permission to monitor the keyboard, and finally giving it permission to record using the microphone.

## Usage
To start transcription, press and hold the registered hotkey to start recording. To stop the recording, lift your registered hotkey. On macOS, the registered hotkey is the globe icon by default. For other operating systems, this will have to by manually configured in `main.py` as described earlier.<|MERGE_RESOLUTION|>--- conflicted
+++ resolved
@@ -38,11 +38,32 @@
 ```
 
 ### 4. Add OpenAI API key
-<<<<<<< HEAD
+Make sure that your OpenAI API key is available in the terminal environment either by directly exporting it as follows
+```shell
+export OPENAI_API_KEY=<your_openai_api_key>
+```
+or creating a `.env` file in the directory with the following content
+```env
+OPENAI_API_KEY=<your_openai_api_key>
+```
+### 5. Final run and permissions
+Finally, run main.py
+```shell
+python main.py
+```
+When the program first runs, you will likely need to give it sufficient permissions. On macOS, this will include adding terminal to accessibility under `Privacy and Security > Accessibility`, giving it permission to monitor the keyboard, and finally giving it permission to record using the microphone.
+
+## Usage
+To start transcription, press and hold the registered hotkey to start recording. To stop the recording, lift your registered hotkey. On macOS, the registered hotkey is the globe icon by default. For other operating systems, this will have to by manually configured in `main.py` as described earlier.
+
+### 3. Install other dependencies
+After cloning the repository, install requirements using
+```shell
+python -m pip install -r requirements.txt
+```
+
+### 4. Add OpenAI API key
 Make sure that your OpenAI API key is available in the terminal environment either by directly exporting it as follows for macOS/Linux
-=======
-Make sure that your OpenAI API key is available in the terminal environment either by directly exporting it as follows
->>>>>>> db2bd467
 ```shell
 export OPENAI_API_KEY=<your_openai_api_key>
 ```
